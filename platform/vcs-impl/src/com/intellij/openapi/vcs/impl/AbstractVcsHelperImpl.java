--- conflicted
+++ resolved
@@ -199,7 +199,6 @@
     return dlg.isOK() ? dlg.getSelectedFiles() : null;
   }
 
-<<<<<<< HEAD
   @Nullable
   public Collection<FilePath> selectFilePathsToProcess(final List<FilePath> files,
                                                        final String title,
@@ -208,24 +207,24 @@
                                                        final String singleFilePromptTemplate,
                                                        final VcsShowConfirmationOption confirmationOption) {
     return selectFilePathsToProcess(files, title, prompt, singleFileTitle, singleFilePromptTemplate, confirmationOption, null, null);
-=======
+  }
+
+  public void showErrors(final List<VcsException> abstractVcsExceptions, @NotNull final String tabDisplayName) {
+    showErrorsImpl(abstractVcsExceptions.isEmpty(), new Getter<VcsException>() {
+      public VcsException get() {
+        return abstractVcsExceptions.get(0);
+      }
+    }, tabDisplayName, new Consumer<VcsErrorViewPanel>() {
+      public void consume(VcsErrorViewPanel vcsErrorViewPanel) {
+        addDirectMessages(vcsErrorViewPanel, abstractVcsExceptions);
+      }
+    });
+  }
+  
   @Override
   public boolean commitChanges(@NotNull List<Change> changes, @NotNull LocalChangeList initialChangeList,
                                @NotNull String commitMessage, @Nullable CommitExecutor executor) {
     return CommitChangeListDialog.commitChanges(myProject, changes, initialChangeList, executor, commitMessage);
->>>>>>> 24a14eaf
-  }
-
-  public void showErrors(final List<VcsException> abstractVcsExceptions, @NotNull final String tabDisplayName) {
-    showErrorsImpl(abstractVcsExceptions.isEmpty(), new Getter<VcsException>() {
-      public VcsException get() {
-        return abstractVcsExceptions.get(0);
-      }
-    }, tabDisplayName, new Consumer<VcsErrorViewPanel>() {
-      public void consume(VcsErrorViewPanel vcsErrorViewPanel) {
-        addDirectMessages(vcsErrorViewPanel, abstractVcsExceptions);
-      }
-    });
   }
 
   private void addDirectMessages(VcsErrorViewPanel vcsErrorViewPanel, List<VcsException> abstractVcsExceptions) {
